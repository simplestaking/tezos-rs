--- conflicted
+++ resolved
@@ -2,10 +2,7 @@
 // SPDX-License-Identifier: MIT
 
 use std::net::{Ipv4Addr, SocketAddr, SocketAddrV4};
-<<<<<<< HEAD
-=======
 use std::sync::Arc;
->>>>>>> e7311dbf
 use std::sync::atomic::{AtomicBool, AtomicU64, Ordering};
 use std::sync::Arc;
 use std::time::Duration;
@@ -13,11 +10,7 @@
 use failure::{Error, Fail};
 use futures::lock::Mutex;
 use riker::actors::*;
-<<<<<<< HEAD
-use slog::{debug, info, o, trace, warn, Logger};
-=======
 use slog::{debug, info, Logger, o, trace, warn};
->>>>>>> e7311dbf
 use tokio::io::AsyncWriteExt;
 use tokio::net::TcpStream;
 use tokio::runtime::Handle;
@@ -34,10 +27,6 @@
 
 use crate::{PeerId, ShellCompatibilityVersion};
 use crate::p2p::network_channel::NetworkChannelMsg;
-<<<<<<< HEAD
-use crate::{PeerId, ShellCompatibilityVersion};
-=======
->>>>>>> e7311dbf
 
 use super::network_channel::{
     NetworkChannelRef, NetworkChannelTopic, PeerBootstrapFailed, PeerMessageReceived,
@@ -52,14 +41,7 @@
 
 #[derive(Debug, Fail)]
 pub enum PeerError {
-<<<<<<< HEAD
-    #[fail(
-        display = "Unsupported protocol - shell: ({}) is not compatible with peer: ({})",
-        supported_version, incompatible_version
-    )]
-=======
     #[fail(display = "Unsupported protocol - shell: ({}) is not compatible with peer: ({})", supported_version, incompatible_version)]
->>>>>>> e7311dbf
     UnsupportedProtocol {
         supported_version: String,
         incompatible_version: String,
@@ -209,15 +191,7 @@
 }
 
 impl Local {
-<<<<<<< HEAD
-    pub fn new(
-        listener_port: u16,
-        identity: Arc<Identity>,
-        version: Arc<ShellCompatibilityVersion>,
-    ) -> Self {
-=======
     pub fn new(listener_port: u16, identity: Arc<Identity>, version: Arc<ShellCompatibilityVersion>) -> Self {
->>>>>>> e7311dbf
         Local {
             listener_port,
             identity,
@@ -245,17 +219,6 @@
 
 impl Peer {
     /// Create instance of a peer actor.
-<<<<<<< HEAD
-    pub fn actor(
-        sys: &impl ActorRefFactory,
-        network_channel: NetworkChannelRef,
-        listener_port: u16,
-        node_identity: Arc<Identity>,
-        version: Arc<ShellCompatibilityVersion>,
-        tokio_executor: Handle,
-        socket_address: &SocketAddr,
-    ) -> Result<PeerRef, CreateError> {
-=======
     pub fn actor(sys: &impl ActorRefFactory,
                  network_channel: NetworkChannelRef,
                  listener_port: u16,
@@ -264,7 +227,6 @@
                  tokio_executor: Handle,
                  socket_address: &SocketAddr) -> Result<PeerRef, CreateError>
     {
->>>>>>> e7311dbf
         let info = Local::new(listener_port, node_identity, version);
         let props = Props::new_args::<Peer, _>((
             network_channel,
@@ -417,18 +379,7 @@
 }
 
 /// Output values of the successful bootstrap process
-<<<<<<< HEAD
-pub struct BootstrapOutput(
-    pub EncryptedMessageReader,
-    pub EncryptedMessageWriter,
-    pub CryptoboxPublicKeyHash,
-    pub String,
-    pub MetadataMessage,
-    pub NetworkVersion,
-);
-=======
 pub struct BootstrapOutput(pub EncryptedMessageReader, pub EncryptedMessageWriter, pub CryptoboxPublicKeyHash, pub String, pub MetadataMessage, pub NetworkVersion);
->>>>>>> e7311dbf
 
 pub async fn bootstrap(
     msg: Bootstrap,
@@ -528,42 +479,7 @@
     let metadata_received = timeout(IO_TIMEOUT, msg_rx.read_message::<MetadataMessage>()).await??;
     debug!(log, "Received remote peer metadata"; "disable_mempool" => metadata_received.disable_mempool(), "private_node" => metadata_received.private_node());
 
-<<<<<<< HEAD
-    let compatible_network_version =
-        match supported_protocol_version.choose_compatible_version(connection_message.version()) {
-            Ok(compatible_version) => compatible_version,
-            Err(nack_motive) => {
-                // send nack
-                if connection_message
-                    .version()
-                    .supports_nack_with_list_and_motive()
-                {
-                    timeout(
-                        IO_TIMEOUT,
-                        msg_tx.write_message(&AckMessage::Nack(NackInfo::new(nack_motive, &[]))),
-                    )
-                    .await??;
-                } else {
-                    timeout(IO_TIMEOUT, msg_tx.write_message(&AckMessage::NackV0)).await??;
-                }
-
-                return Err(PeerError::UnsupportedProtocol {
-                    supported_version: format!(
-                        "{}/distributed_db_versions {:?}/p2p_versions {:?}",
-                        supported_protocol_version.version.chain_name(),
-                        supported_protocol_version.distributed_db_versions,
-                        supported_protocol_version.p2p_versions
-                    ),
-                    incompatible_version: format!(
-                        "{}/distributed_db_version {}/p2p_version {}",
-                        connection_message.version().chain_name(),
-                        connection_message.version().distributed_db_version(),
-                        connection_message.version().p2p_version()
-                    ),
-                });
-            }
-        };
-=======
+
     let compatible_network_version = match supported_protocol_version.choose_compatible_version(connection_message.version()) {
         Ok(compatible_version) => compatible_version,
         Err(nack_motive) => {
@@ -588,7 +504,6 @@
             );
         }
     };
->>>>>>> e7311dbf
 
     // send ack
     timeout(IO_TIMEOUT, msg_tx.write_message(&AckMessage::Ack)).await??;
@@ -599,18 +514,7 @@
     match ack_received {
         AckMessage::Ack => {
             debug!(log, "Received ACK");
-<<<<<<< HEAD
-            Ok(BootstrapOutput(
-                msg_rx,
-                msg_tx,
-                peer_public_key_hash,
-                peer_id_marker,
-                metadata_received,
-                compatible_network_version,
-            ))
-=======
             Ok(BootstrapOutput(msg_rx, msg_tx, peer_public_key_hash, peer_id_marker, metadata_received, compatible_network_version))
->>>>>>> e7311dbf
         }
         AckMessage::NackV0 => {
             debug!(log, "Received NACK");
@@ -685,17 +589,8 @@
     if let Some(tx) = tx_lock.take() {
         let mut socket = rx.unsplit(tx);
         match socket.shutdown().await {
-<<<<<<< HEAD
-            Ok(()) => {
-                debug!(log, "Connection shutdown successful"; "socket" => format!("{:?}", socket))
-            }
-            Err(err) => {
-                debug!(log, "Failed to shutdown connection"; "err" => format!("{:?}", err), "socket" => format!("{:?}", socket))
-            }
-=======
             Ok(()) => debug!(log, "Connection shutdown successful"; "socket" => format!("{:?}", socket)),
             Err(err) => debug!(log, "Failed to shutdown connection"; "err" => format!("{:?}", err), "socket" => format!("{:?}", socket)),
->>>>>>> e7311dbf
         }
     }
 
