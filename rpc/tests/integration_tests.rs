--- conflicted
+++ resolved
@@ -113,16 +113,11 @@
         //     shapshot_counter -= 1;
         // }
 
-<<<<<<< HEAD
-        // test_rpc_compare_json(&format!("{}/{}/{}", "chains/main/blocks", &prev_block, "helpers/endorsing_rights")).await;
-        // test_rpc_compare_json(&format!("{}/{}/{}", "chains/main/blocks", &prev_block, "helpers/baking_rights")).await;
-=======
         // --------------------------- Tests for each block_id ---------------------------
 
         // test_rpc_compare_json(&format!("{}/{}", "chains/main/blocks", &prev_block)).await;
         //test_rpc_compare_json(&format!("{}/{}/{}", "chains/main/blocks", &prev_block, "helpers/endorsing_rights")).await;
         //test_rpc_compare_json(&format!("{}/{}/{}", "chains/main/blocks", &prev_block, "helpers/baking_rights")).await;
->>>>>>> 5c3ff71b
 
         // --------------------------------- End of tests --------------------------------
 
