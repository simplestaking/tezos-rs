--- conflicted
+++ resolved
@@ -69,12 +69,8 @@
     pub record: bool,
     pub tezos_network: TezosEnvironment,
     pub protocol_runner: PathBuf,
-<<<<<<< HEAD
-
+    pub no_of_ffi_calls_treshold_for_gc: i32,
     pub identity: Identity,
-=======
-    pub no_of_ffi_calls_treshold_for_gc: i32,
->>>>>>> 3c498d91
 }
 
 macro_rules! parse_validator_fn {
@@ -214,13 +210,18 @@
                 .value_name("PATH")
                 .help("Path to a tezos protocol runner executable")
                 .validator(|v| if Path::new(&v).exists() { Ok(()) } else { Err(format!("Tezos protocol runner executable not found at '{}'", v)) }))
-<<<<<<< HEAD
             .arg(Arg::with_name("identity-file")
                 .long("identity-file")
                 .takes_value(true)
                 .value_name("PATH")
                 .help("Json identity file with peer-id, public-key, secret-key and pow-stamp")
-                .validator(|v| if Path::new(&v).exists() { Ok(()) } else { Err(format!("Identity file not found at '{}'", v)) }));
+                .validator(|v| if Path::new(&v).exists() { Ok(()) } else { Err(format!("Identity file not found at '{}'", v)) }))
+            .arg(Arg::with_name("ffi-calls-gc-treshold")
+                .long("ffi-calls-gc-treshold")
+                .takes_value(true)
+                .value_name("NUM")
+                .help("Number of ffi calls, after which will be Ocaml garbage collector called")
+                .validator(parse_validator_fn!(i32, "Value must be a valid number")));
     app
 }
 
@@ -292,17 +293,6 @@
 
         // Validates required flags of args
         validate_required_args(&args);
-=======
-            .arg(Arg::with_name("ffi-calls-gc-treshold")
-                .short("g")
-                .long("ffi-calls-gc-treshold")
-                .takes_value(true)
-                .default_value("2000")
-                .value_name("NUM")
-                .help("Number of ffi calls, after which will be Ocaml garbage collector called")
-                .validator(parse_validator_fn!(i32, "Value must be a valid number")))
-            .get_matches();
->>>>>>> 3c498d91
 
         let tezos_network: TezosEnvironment = args
             .value_of("network")
@@ -415,7 +405,7 @@
                 .parse::<PathBuf>()
                 .expect("Provided value cannot be converted to path"),
             no_of_ffi_calls_treshold_for_gc: args.value_of("ffi-calls-gc-treshold")
-                .unwrap_or_default()
+                .unwrap_or("")
                 .parse::<i32>()
                 .expect("Provided value cannot be converted to number"),
             tezos_network,
