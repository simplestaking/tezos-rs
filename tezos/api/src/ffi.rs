// Copyright (c) SimpleStaking and Tezedge Contributors
// SPDX-License-Identifier: MIT

/// Rust implementation of messages required for Rust <-> OCaml FFI communication.

use std::collections::HashMap;
use std::fmt;
use std::fmt::Debug;
use std::mem::size_of;

use derive_builder::Builder;
use failure::Fail;
use lazy_static::lazy_static;
use serde::{Deserialize, Serialize};
use serde::de::DeserializeOwned;
use znfe::OCamlError;

use crypto::hash::{BlockHash, ChainId, ContextHash, HashType, OperationHash, ProtocolHash};
use tezos_encoding::{binary_writer, ser};
use tezos_encoding::binary_reader::{BinaryReader, BinaryReaderError};
use tezos_encoding::de::from_value as deserialize_from_value;
<<<<<<< HEAD
use tezos_encoding::encoding::{Encoding, Field, HasEncoding, Tag, TagMap};
use tezos_messages::p2p::encoding::prelude::{BlockHeader, Operation, OperationsForBlocksMessage, Path};
use tezos_messages::p2p::encoding::operations_for_blocks::path_encoding;
=======
use tezos_encoding::encoding::{Encoding, Field, FieldName, HasEncoding, Tag, TagMap, TagVariant};
use tezos_messages::p2p::encoding::prelude::{BlockHeader, Operation, OperationsForBlocksMessage};
>>>>>>> c60f5923

pub type RustBytes = Vec<u8>;

/// Trait for binary encoding messages for ffi.
pub trait FfiMessage: DeserializeOwned + Serialize + Sized + Send + PartialEq + Debug {
    #[inline]
    fn as_rust_bytes(&self) -> Result<RustBytes, ser::Error> {
        binary_writer::write(&self, Self::encoding())
    }

    /// Create new struct from bytes.
    #[inline]
    fn from_rust_bytes(buf: RustBytes) -> Result<Self, BinaryReaderError> {
        let value = BinaryReader::new().read(buf, Self::encoding())?;
        let value: Self = deserialize_from_value(&value)?;
        Ok(value)
    }

    fn encoding() -> &'static Encoding;
}

/// Genesis block information structure
#[derive(Clone, Serialize, Deserialize, Debug)]
pub struct GenesisChain {
    pub time: String,
    pub block: String,
    pub protocol: String,
}

/// Voted protocol overrides
#[derive(Clone, Serialize, Deserialize, Debug)]
pub struct ProtocolOverrides {
    pub forced_protocol_upgrades: Vec<(i32, String)>,
    pub voted_protocol_overrides: Vec<(String, String)>,
}

/// Patch_context key json
#[derive(Clone, Serialize, Deserialize)]
pub struct PatchContext {
    pub key: String,
    pub json: String,
}

impl fmt::Debug for PatchContext {
    fn fmt(&self, f: &mut fmt::Formatter<'_>) -> fmt::Result {
        write!(f, "key: {}, json: {:?}", &self.key, &self.json)
    }
}

/// Test chain information
#[derive(Debug, Serialize, Deserialize)]
pub struct TestChain {
    pub chain_id: RustBytes,
    pub protocol_hash: RustBytes,
    pub expiration_date: String,
}

/// Holds configuration for ocaml runtime - e.g. arguments which are passed to ocaml and can be change in runtime
#[derive(Clone, Serialize, Deserialize, Debug)]
pub struct TezosRuntimeConfiguration {
    pub log_enabled: bool,
    pub no_of_ffi_calls_treshold_for_gc: i32,
    pub debug_mode: bool,
}

#[derive(Serialize, Deserialize, Debug, Clone, Builder, PartialEq)]
pub struct ApplyBlockRequest {
    pub chain_id: ChainId,
    pub block_header: BlockHeader,
    pub pred_header: BlockHeader,
    pub max_operations_ttl: i32,
    pub operations: Vec<Vec<Operation>>,
}

impl ApplyBlockRequest {
    pub fn convert_operations(block_operations: Vec<OperationsForBlocksMessage>) -> Vec<Vec<Operation>> {
        block_operations
            .into_iter()
            .map(|ops| ops.operations)
            .collect()
    }
}

lazy_static! {
    pub static ref APPLY_BLOCK_REQUEST_ENCODING: Encoding = Encoding::Obj(vec![
<<<<<<< HEAD
        Field::new("chain_id", Encoding::Hash(HashType::ChainId)),
        Field::new("block_header", Encoding::dynamic(BlockHeader::encoding().clone())),
        Field::new("pred_header", Encoding::dynamic(BlockHeader::encoding().clone())),
        Field::new("max_operations_ttl", Encoding::Int31),
        Field::new("operations", Encoding::dynamic(Encoding::list(Encoding::dynamic(Encoding::list(Encoding::dynamic(Operation::encoding().clone())))))),
=======
        Field::new(FieldName::ChainID, Encoding::Hash(HashType::ChainId)),
        Field::new(FieldName::BlockHeader, Encoding::dynamic(BlockHeader::encoding())),
        Field::new(FieldName::PredHeader, Encoding::dynamic(BlockHeader::encoding())),
        Field::new(FieldName::MaxOperationsTTL, Encoding::Int31),
        Field::new(FieldName::Operations, Encoding::dynamic(Encoding::list(Encoding::dynamic(Encoding::list(Encoding::dynamic(Operation::encoding())))))),
>>>>>>> c60f5923
    ]);
}

impl FfiMessage for ApplyBlockRequest {
    fn encoding() -> &'static Encoding {
        &APPLY_BLOCK_REQUEST_ENCODING
    }
}

/// Application block result
#[derive(Clone, Serialize, Deserialize, Debug, PartialEq)]
pub struct ApplyBlockResponse {
    pub validation_result_message: String,
    pub context_hash: ContextHash,
    pub block_header_proto_json: String,
    pub block_header_proto_metadata_json: String,
    pub operations_proto_metadata_json: String,
    pub max_operations_ttl: i32,
    pub last_allowed_fork_level: i32,
    pub forking_testchain: bool,
    pub forking_testchain_data: Option<ForkingTestchainData>,
}

lazy_static! {
    pub static ref FORKING_TESTCHAIN_DATA_ENCODING: Encoding = Encoding::Obj(vec![
        Field::new(FieldName::ForkingBlockHash, Encoding::Hash(HashType::BlockHash)),
        Field::new(FieldName::TestChainID, Encoding::Hash(HashType::ChainId)),
    ]);

    pub static ref APPLY_BLOCK_RESPONSE_ENCODING: Encoding = Encoding::Obj(vec![
        Field::new(FieldName::ValidationResultMessage, Encoding::String),
        Field::new(FieldName::ContextHash, Encoding::Hash(HashType::ContextHash)),
        Field::new(FieldName::BlockHeaderProtoJson, Encoding::String),
        Field::new(FieldName::BlockHeaderProtoMetadataJson, Encoding::String),
        Field::new(FieldName::OperationsProtoMetadataJson, Encoding::String),
        Field::new(FieldName::MaxOperationsTTL, Encoding::Int31),
        Field::new(FieldName::LastAllowedForkLevel, Encoding::Int32),
        Field::new(FieldName::ForkingTestchain, Encoding::Bool),
        Field::new(FieldName::ForkingTestchainData, Encoding::option(FORKING_TESTCHAIN_DATA_ENCODING.clone())),
    ]);
}

impl FfiMessage for ApplyBlockResponse {
    fn encoding() -> &'static Encoding {
        &APPLY_BLOCK_RESPONSE_ENCODING
    }
}

#[derive(Clone, Serialize, Deserialize, PartialEq)]
pub struct PrevalidatorWrapper {
    pub chain_id: ChainId,
    pub protocol: ProtocolHash,
}

impl fmt::Debug for PrevalidatorWrapper {
    fn fmt(&self, f: &mut fmt::Formatter<'_>) -> fmt::Result {
        let chain_hash_encoding = HashType::ChainId;
        let protocol_hash_encoding = HashType::ProtocolHash;
        write!(f, "PrevalidatorWrapper[chain_id: {}, protocol: {}]",
               chain_hash_encoding.bytes_to_string(&self.chain_id),
               protocol_hash_encoding.bytes_to_string(&self.protocol)
        )
    }
}

lazy_static! {
    pub static ref PREVALIDATOR_WRAPPER_ENCODING: Encoding = Encoding::Obj(vec![
            Field::new(FieldName::ChainID, Encoding::Hash(HashType::ChainId)),
            Field::new(FieldName::Protocol, Encoding::Hash(HashType::ProtocolHash)),
    ]);
}

impl FfiMessage for PrevalidatorWrapper {
    fn encoding() -> &'static Encoding {
        &PREVALIDATOR_WRAPPER_ENCODING
    }
}

#[derive(Serialize, Deserialize, Debug, Clone, Builder, PartialEq)]
pub struct BeginConstructionRequest {
    pub chain_id: ChainId,
    pub predecessor: BlockHeader,
    pub protocol_data: Option<Vec<u8>>,
}

lazy_static! {
    pub static ref BEGIN_CONSTRUCTION_REQUEST_ENCODING: Encoding = Encoding::Obj(vec![
<<<<<<< HEAD
            Field::new("chain_id", Encoding::Hash(HashType::ChainId)),
            Field::new("predecessor", Encoding::dynamic(BlockHeader::encoding().clone())),
            Field::new("protocol_data", Encoding::option(Encoding::list(Encoding::Uint8))),
=======
            Field::new(FieldName::ChainID, Encoding::Hash(HashType::ChainId)),
            Field::new(FieldName::Predecessor, Encoding::dynamic(BlockHeader::encoding())),
            Field::new(FieldName::ProtocolData, Encoding::option(Encoding::list(Encoding::Uint8))),
>>>>>>> c60f5923
    ]);
}

impl FfiMessage for BeginConstructionRequest {
    fn encoding() -> &'static Encoding {
        &BEGIN_CONSTRUCTION_REQUEST_ENCODING
    }
}

#[derive(Serialize, Deserialize, Debug, Clone, Builder, PartialEq)]
pub struct ValidateOperationRequest {
    pub prevalidator: PrevalidatorWrapper,
    pub operation: Operation,
}

lazy_static! {
    pub static ref VALIDATE_OPERATION_REQUEST_ENCODING: Encoding = Encoding::Obj(vec![
<<<<<<< HEAD
            Field::new("prevalidator", PREVALIDATOR_WRAPPER_ENCODING.clone()),
            Field::new("operation", Encoding::dynamic(Operation::encoding().clone())),
=======
            Field::new(FieldName::Prevalidator, PREVALIDATOR_WRAPPER_ENCODING.clone()),
            Field::new(FieldName::Operation, Encoding::dynamic(Operation::encoding())),
>>>>>>> c60f5923
    ]);
}

impl FfiMessage for ValidateOperationRequest {
    fn encoding() -> &'static Encoding {
        &VALIDATE_OPERATION_REQUEST_ENCODING
    }
}

#[derive(Serialize, Deserialize, Debug, Clone, Builder, PartialEq)]
pub struct ValidateOperationResponse {
    pub prevalidator: PrevalidatorWrapper,
    pub result: ValidateOperationResult,
}

lazy_static! {
    pub static ref VALIDATE_OPERATION_RESPONSE_ENCODING: Encoding = Encoding::Obj(vec![
            Field::new(FieldName::Prevalidator, PREVALIDATOR_WRAPPER_ENCODING.clone()),
            Field::new(FieldName::Result, VALIDATE_OPERATION_RESULT_ENCODING.clone()),
    ]);
}

impl FfiMessage for ValidateOperationResponse {
    fn encoding() -> &'static Encoding {
        &VALIDATE_OPERATION_RESPONSE_ENCODING
    }
}

pub type OperationProtocolDataJson = String;
pub type ErrorListJson = String;

#[derive(Serialize, Deserialize, Clone, Builder, PartialEq)]
pub struct OperationProtocolDataJsonWithErrorListJson {
    pub protocol_data_json: OperationProtocolDataJson,
    pub error_json: ErrorListJson,
}

impl fmt::Debug for OperationProtocolDataJsonWithErrorListJson {
    fn fmt(&self, f: &mut fmt::Formatter<'_>) -> fmt::Result {
        write!(f, "[error_json: {}, protocol_data_json: {}]",
               format_json_single_line(&self.error_json),
               format_json_single_line(&self.protocol_data_json)
        )
    }
}

#[derive(Serialize, Deserialize, Clone, Builder, PartialEq)]
pub struct Applied {
    pub hash: OperationHash,
    pub protocol_data_json: OperationProtocolDataJson,
}

#[inline]
fn format_json_single_line(origin: &str) -> String {
    let json = serde_json::json!(origin);
    serde_json::to_string(&json).unwrap_or_else(|_| origin.to_string())
}

impl fmt::Debug for Applied {
    fn fmt(&self, f: &mut fmt::Formatter<'_>) -> fmt::Result {
        let operation_hash_encoding = HashType::OperationHash;
        write!(f, "[hash: {}, protocol_data_json: {}]",
               operation_hash_encoding.bytes_to_string(&self.hash),
               format_json_single_line(&self.protocol_data_json)
        )
    }
}

#[derive(Serialize, Deserialize, Clone, Builder, PartialEq)]
pub struct Errored {
    pub hash: OperationHash,
    pub is_endorsement: Option<bool>,
    pub protocol_data_json_with_error_json: OperationProtocolDataJsonWithErrorListJson,
}

impl fmt::Debug for Errored {
    fn fmt(&self, f: &mut fmt::Formatter<'_>) -> fmt::Result {
        let operation_hash_encoding = HashType::OperationHash;
        write!(f, "[hash: {}, protocol_data_json_with_error_json: {:?}]",
               operation_hash_encoding.bytes_to_string(&self.hash),
               &self.protocol_data_json_with_error_json
        )
    }
}

#[derive(Serialize, Deserialize, Debug, Clone, Builder, PartialEq, Default)]
pub struct ValidateOperationResult {
    pub applied: Vec<Applied>,
    pub refused: Vec<Errored>,
    pub branch_refused: Vec<Errored>,
    pub branch_delayed: Vec<Errored>,
    // TODO: outedate?
}

impl ValidateOperationResult {
    /// Merges result with new one, and returns `true/false` if something was changed
    pub fn merge(&mut self, new_result: &ValidateOperationResult) -> bool {
        let mut changed = self.merge_applied(&new_result.applied);
        changed |= self.merge_refused(&new_result.refused);
        changed |= self.merge_branch_refused(&new_result.branch_refused);
        changed |= self.merge_branch_delayed(&new_result.branch_delayed);
        changed
    }

    fn merge_applied(&mut self, new_items: &[Applied]) -> bool {
        let mut changed = false;
        let mut added = false;
        let mut m = HashMap::new();

        for a in &self.applied {
            m.insert(a.hash.clone(), a.clone());
        }
        for na in new_items {
            match m.insert(na.hash.clone(), na.clone()) {
                Some(_) => changed |= true,
                None => added |= true,
            };
        }

        if added || changed {
            self.applied = m.values().cloned().collect();
        }
        added || changed
    }

    fn merge_refused(&mut self, new_items: &[Errored]) -> bool {
        Self::merge_errored(&mut self.refused, new_items)
    }

    fn merge_branch_refused(&mut self, new_items: &[Errored]) -> bool {
        Self::merge_errored(&mut self.branch_refused, new_items)
    }

    fn merge_branch_delayed(&mut self, new_items: &[Errored]) -> bool {
        Self::merge_errored(&mut self.branch_delayed, new_items)
    }

    fn merge_errored(old_items: &mut Vec<Errored>, new_items: &[Errored]) -> bool {
        let mut changed = false;
        let mut added = false;
        let mut m = HashMap::new();

        for a in old_items.iter_mut() {
            m.insert(a.hash.clone(), (*a).clone());
        }
        for na in new_items {
            match m.insert(na.hash.clone(), na.clone()) {
                Some(_) => changed |= true,
                None => added |= true,
            };
        }

        if added || changed {
            *old_items = m.values().cloned().collect();
        }
        added || changed
    }
}

lazy_static! {
    static ref OPERATION_DATA_ERROR_JSON_ENCODING: Encoding = Encoding::Obj(vec![
            Field::new(FieldName::ProtocolDataJson, Encoding::String),
            Field::new(FieldName::ErrorJson, Encoding::String),
    ]);

    pub static ref VALIDATE_OPERATION_RESULT_ENCODING: Encoding = Encoding::Obj(vec![
            Field::new(FieldName::Applied, Encoding::dynamic(Encoding::list(
                    Encoding::Obj(
                        vec![
                            Field::new(FieldName::Hash, Encoding::Hash(HashType::OperationHash)),
                            Field::new(FieldName::ProtocolDataJson, Encoding::String),
                        ]
                    )
                ))
            ),
            Field::new(FieldName::Refused, Encoding::dynamic(Encoding::list(
                    Encoding::Obj(
                        vec![
                            Field::new(FieldName::Hash, Encoding::Hash(HashType::OperationHash)),
                            Field::new(FieldName::IsEndorsement, Encoding::option(Encoding::Bool)),
                            Field::new(FieldName::ProtocolDataJsonWithErrorJson, OPERATION_DATA_ERROR_JSON_ENCODING.clone()),
                        ]
                    )
                ))
            ),
            Field::new(FieldName::BranchRefused, Encoding::dynamic(Encoding::list(
                    Encoding::Obj(
                        vec![
                            Field::new(FieldName::Hash, Encoding::Hash(HashType::OperationHash)),
                            Field::new(FieldName::IsEndorsement, Encoding::option(Encoding::Bool)),
                            Field::new(FieldName::ProtocolDataJsonWithErrorJson, OPERATION_DATA_ERROR_JSON_ENCODING.clone()),
                        ]
                    )
                ))
            ),
            Field::new(FieldName::BranchDelayed, Encoding::dynamic(Encoding::list(
                    Encoding::Obj(
                        vec![
                            Field::new(FieldName::Hash, Encoding::Hash(HashType::OperationHash)),
                            Field::new(FieldName::IsEndorsement, Encoding::option(Encoding::Bool)),
                            Field::new(FieldName::ProtocolDataJsonWithErrorJson, OPERATION_DATA_ERROR_JSON_ENCODING.clone()),
                        ]
                    )
                ))
            ),
    ]);
}

/// Init protocol context result
#[derive(Clone, Serialize, Deserialize, PartialEq)]
pub struct InitProtocolContextResult {
    pub supported_protocol_hashes: Vec<ProtocolHash>,
    /// Presents only if was genesis commited to context
    pub genesis_commit_hash: Option<ContextHash>,
}

impl fmt::Debug for InitProtocolContextResult {
    fn fmt(&self, f: &mut fmt::Formatter<'_>) -> fmt::Result {
        let genesis_commit_hash = match &self.genesis_commit_hash {
            Some(hash) => HashType::ContextHash.bytes_to_string(hash),
            None => "-none-".to_string()
        };
        let supported_protocol_hashes = self.supported_protocol_hashes
            .iter()
            .map(|ph| HashType::ProtocolHash.bytes_to_string(ph))
            .collect::<Vec<String>>();
        write!(f, "genesis_commit_hash: {}, supported_protocol_hashes: {:?}", &genesis_commit_hash, &supported_protocol_hashes)
    }
}

/// Commit genesis result
#[derive(Clone, Serialize, Deserialize, Debug, PartialEq)]
pub struct CommitGenesisResult {
    pub block_header_proto_json: String,
    pub block_header_proto_metadata_json: String,
    pub operations_proto_metadata_json: String,
}

/// Forking test chain data
#[derive(Clone, Serialize, Deserialize, Debug, PartialEq)]
pub struct ForkingTestchainData {
    pub forking_block_hash: BlockHash,
    pub test_chain_id: ChainId,
}

#[derive(Serialize, Deserialize, Debug, Fail, PartialEq)]
pub enum CallError {
    #[fail(display = "Failed to call - message: {:?}!", parsed_error_message)]
    FailedToCall {
        parsed_error_message: Option<String>,
    },
    #[fail(display = "Invalid request data - message: {}!", message)]
    InvalidRequestData {
        message: String,
    },
    #[fail(display = "Invalid response data - message: {}!", message)]
    InvalidResponseData {
        message: String,
    },
}

impl From<OCamlError> for CallError {
    fn from(error: OCamlError) -> Self {
        match error {
            OCamlError::Exception(exception) => {
                match exception.message() {
                    None => CallError::FailedToCall {
                        parsed_error_message: None
                    },
                    Some(message) => {
                        CallError::FailedToCall {
                            parsed_error_message: Some(message)
                        }
                    }
                }
            }
        }
    }
}

#[derive(Serialize, Deserialize, Debug, Fail)]
pub enum TezosRuntimeConfigurationError {
    #[fail(display = "Change ocaml settings failed, message: {}!", message)]
    ChangeConfigurationError {
        message: String
    }
}

impl From<OCamlError> for TezosRuntimeConfigurationError {
    fn from(error: OCamlError) -> Self {
        match error {
            OCamlError::Exception(exception) => {
                TezosRuntimeConfigurationError::ChangeConfigurationError {
                    message: exception.message().unwrap_or_else(|| "unknown".to_string())
                }
            }
        }
    }
}

#[derive(Serialize, Deserialize, Debug, Fail)]
pub enum TezosGenerateIdentityError {
    #[fail(display = "Generate identity failed, message: {}!", message)]
    GenerationError {
        message: String
    },
    #[fail(display = "Generated identity is invalid json! message: {}!", message)]
    InvalidJsonError {
        message: String
    },
}

impl From<OCamlError> for TezosGenerateIdentityError {
    fn from(error: OCamlError) -> Self {
        match error {
            OCamlError::Exception(exception) => {
                TezosGenerateIdentityError::GenerationError {
                    message: exception.message().unwrap_or_else(|| "unknown".to_string())
                }
            }
        }
    }
}

#[derive(Serialize, Deserialize, Debug, Fail)]
pub enum TezosStorageInitError {
    #[fail(display = "Ocaml storage init failed, message: {}!", message)]
    InitializeError {
        message: String
    }
}

impl From<OCamlError> for TezosStorageInitError {
    fn from(error: OCamlError) -> Self {
        match error {
            OCamlError::Exception(exception) => {
                TezosStorageInitError::InitializeError {
                    message: exception.message().unwrap_or_else(|| "unknown".to_string())
                }
            }
        }
    }
}

impl slog::Value for TezosStorageInitError {
    fn serialize(&self, _record: &slog::Record, key: slog::Key, serializer: &mut dyn slog::Serializer) -> slog::Result {
        serializer.emit_arguments(key, &format_args!("{}", self))
    }
}

#[derive(Serialize, Deserialize, Debug, Fail)]
pub enum GetDataError {
    #[fail(display = "Ocaml failed to get data, message: {}!", message)]
    ReadError {
        message: String
    }
}

impl From<OCamlError> for GetDataError {
    fn from(error: OCamlError) -> Self {
        match error {
            OCamlError::Exception(exception) => {
                GetDataError::ReadError {
                    message: exception.message().unwrap_or_else(|| "unknown".to_string())
                }
            }
        }
    }
}

#[derive(Serialize, Deserialize, Debug, Fail, PartialEq)]
pub enum ApplyBlockError {
    #[fail(display = "Incomplete operations, exptected: {}, has actual: {}!", expected, actual)]
    IncompleteOperations {
        expected: usize,
        actual: usize,
    },
    #[fail(display = "Failed to apply block - message: {}!", message)]
    FailedToApplyBlock {
        message: String,
    },
    #[fail(display = "Unknown predecessor context - try to apply predecessor at first message: {}!", message)]
    UnknownPredecessorContext {
        message: String,
    },
    #[fail(display = "Predecessor does not match - message: {}!", message)]
    PredecessorMismatch {
        message: String,
    },
    #[fail(display = "Invalid request/response data - message: {}!", message)]
    InvalidRequestResponseData {
        message: String,
    },
}

impl From<CallError> for ApplyBlockError {
    fn from(error: CallError) -> Self {
        match error {
            CallError::FailedToCall { parsed_error_message } => {
                match parsed_error_message {
                    None => ApplyBlockError::FailedToApplyBlock {
                        message: "unknown".to_string()
                    },
                    Some(message) => {
                        match message.as_str() {
                            e if e.starts_with("Unknown_predecessor_context") => ApplyBlockError::UnknownPredecessorContext {
                                message: message.to_string()
                            },
                            e if e.starts_with("Predecessor_mismatch") => ApplyBlockError::PredecessorMismatch {
                                message: message.to_string()
                            },
                            message => ApplyBlockError::FailedToApplyBlock {
                                message: message.to_string()
                            }
                        }
                    }
                }
            }
            CallError::InvalidRequestData { message } => ApplyBlockError::InvalidRequestResponseData {
                message
            },
            CallError::InvalidResponseData { message } => ApplyBlockError::InvalidRequestResponseData {
                message
            },
        }
    }
}

#[derive(Serialize, Deserialize, Debug, Fail, PartialEq)]
pub enum BeginConstructionError {
    #[fail(display = "Failed to begin construction - message: {}!", message)]
    FailedToBeginConstruction {
        message: String,
    },
    #[fail(display = "Unknown predecessor context - try to apply predecessor at first message: {}!", message)]
    UnknownPredecessorContext {
        message: String,
    },
    #[fail(display = "Invalid request/response data - message: {}!", message)]
    InvalidRequestResponseData {
        message: String,
    },
}

impl From<CallError> for BeginConstructionError {
    fn from(error: CallError) -> Self {
        match error {
            CallError::FailedToCall { parsed_error_message } => {
                match parsed_error_message {
                    None => BeginConstructionError::FailedToBeginConstruction {
                        message: "unknown".to_string()
                    },
                    Some(message) => {
                        match message.as_str() {
                            e if e.starts_with("Unknown_predecessor_context") => BeginConstructionError::UnknownPredecessorContext {
                                message: message.to_string()
                            },
                            message => BeginConstructionError::FailedToBeginConstruction {
                                message: message.to_string()
                            }
                        }
                    }
                }
            }
            CallError::InvalidRequestData { message } => BeginConstructionError::InvalidRequestResponseData {
                message
            },
            CallError::InvalidResponseData { message } => BeginConstructionError::InvalidRequestResponseData {
                message
            },
        }
    }
}

#[derive(Serialize, Deserialize, Debug, Fail, PartialEq)]
pub enum ValidateOperationError {
    #[fail(display = "Failed to validate operation - message: {}!", message)]
    FailedToValidateOperation {
        message: String,
    },
    #[fail(display = "Invalid request/response data - message: {}!", message)]
    InvalidRequestResponseData {
        message: String,
    },
}

impl From<CallError> for ValidateOperationError {
    fn from(error: CallError) -> Self {
        match error {
            CallError::FailedToCall { parsed_error_message } => {
                match parsed_error_message {
                    None => ValidateOperationError::FailedToValidateOperation {
                        message: "unknown".to_string()
                    },
                    Some(message) => {
                        ValidateOperationError::FailedToValidateOperation {
                            message
                        }
                    }
                }
            }
            CallError::InvalidRequestData { message } => ValidateOperationError::InvalidRequestResponseData {
                message
            },
            CallError::InvalidResponseData { message } => ValidateOperationError::InvalidRequestResponseData {
                message
            },
        }
    }
}

#[derive(Debug, Fail)]
pub enum BlockHeaderError {
    #[fail(display = "BlockHeader cannot be read from storage: {}!", message)]
    ReadError {
        message: String
    },
    #[fail(display = "BlockHeader was expected, but was not found!")]
    ExpectedButNotFound,
}

impl From<OCamlError> for BlockHeaderError {
    fn from(error: OCamlError) -> Self {
        match error {
            OCamlError::Exception(exception) => {
                BlockHeaderError::ReadError {
                    message: exception.message().unwrap_or_else(|| "unknown".to_string())
                }
            }
        }
    }
}

#[derive(Debug, Fail)]
pub enum ContextDataError {
    #[fail(display = "Resolve/decode context data failed to decode: {}!", message)]
    DecodeError {
        message: String
    },
}

impl From<OCamlError> for ContextDataError {
    fn from(error: OCamlError) -> Self {
        match error {
            OCamlError::Exception(exception) => {
                ContextDataError::DecodeError {
                    message: exception.message().unwrap_or_else(|| "unknown".to_string())
                }
            }
        }
    }
}

pub type Json = String;

#[derive(Serialize, Deserialize, Debug, Clone, PartialEq)]
pub struct JsonRpcRequest {
    pub body: Json,
    pub context_path: String,
}

#[derive(Serialize, Deserialize, Debug, Clone, PartialEq)]
pub struct JsonRpcResponse {
    pub body: Json
}

lazy_static! {
    pub static ref JSON_RPC_REQUEST_ENCODING: Encoding = Encoding::Obj(vec![
            Field::new(FieldName::Body, Encoding::String),
            Field::new(FieldName::ContextPath, Encoding::String),
    ]);

    pub static ref JSON_RPC_RESPONSE_ENCODING: Encoding = Encoding::Obj(vec![
            Field::new(FieldName::Body, Encoding::String),
    ]);
}

impl FfiMessage for JsonRpcResponse {
    fn encoding() -> &'static Encoding {
        &JSON_RPC_RESPONSE_ENCODING
    }
}

#[derive(Serialize, Deserialize, Debug, Clone, Builder, PartialEq)]
pub struct ProtocolJsonRpcRequest {
    pub block_header: BlockHeader,
    pub chain_arg: String,
    pub chain_id: ChainId,

    pub request: JsonRpcRequest,

    // TODO: TE-140 - will be removed, when router is done
    pub ffi_service: FfiRpcService,
}

#[derive(Debug, Clone, Serialize, Deserialize, PartialEq)]
pub enum FfiRpcService {
    HelpersRunOperation,
    HelpersPreapplyOperations,
    HelpersPreapplyBlock,
    HelpersCurrentLevel,
    DelegatesMinimalValidTime,
    LiveBlocks,
}

lazy_static! {
    pub static ref PROTOCOL_JSON_RPC_REQUEST_ENCODING: Encoding = Encoding::Obj(vec![
<<<<<<< HEAD
            Field::new("block_header", Encoding::dynamic(BlockHeader::encoding().clone())),
            Field::new("chain_arg", Encoding::String),
            Field::new("chain_id", Encoding::Hash(HashType::ChainId)),
            Field::new("request", JSON_RPC_REQUEST_ENCODING.clone()),
            Field::new("ffi_service", Encoding::Tags(
                    size_of::<u16>(),
                    TagMap::new(vec![
                        Tag::new(0, "HelpersRunOperation", Encoding::Unit),
                        Tag::new(1, "HelpersPreapplyOperations", Encoding::Unit),
                        Tag::new(2, "HelpersPreapplyBlock", Encoding::Unit),
                        Tag::new(3, "HelpersCurrentLevel", Encoding::Unit),
                        Tag::new(4, "DelegatesMinimalValidTime", Encoding::Unit),
                        Tag::new(5, "LiveBlocks", Encoding::Unit),
=======
            Field::new(FieldName::BlockHeader, Encoding::dynamic(BlockHeader::encoding())),
            Field::new(FieldName::ChainArg, Encoding::String),
            Field::new(FieldName::ChainID, Encoding::Hash(HashType::ChainId)),
            Field::new(FieldName::Request, JSON_RPC_REQUEST_ENCODING.clone()),
            Field::new(FieldName::FFIService, Encoding::Tags(
                    size_of::<u16>(),
                    TagMap::new(&[
                        Tag::new(0, TagVariant::HelpersRunOperation, Encoding::Unit),
                        Tag::new(1, TagVariant::HelpersPreapplyOperations, Encoding::Unit),
                        Tag::new(2, TagVariant::HelpersPreapplyBlock, Encoding::Unit),
>>>>>>> c60f5923
                    ]),
                )
            ),
    ]);
}

impl FfiMessage for ProtocolJsonRpcRequest {
    fn encoding() -> &'static Encoding {
        &PROTOCOL_JSON_RPC_REQUEST_ENCODING
    }
}

#[derive(Serialize, Deserialize, Debug, Fail, PartialEq)]
pub enum ProtocolRpcError {
    #[fail(display = "Failed to call protocol rpc - message: {}!", message)]
    FailedToCallProtocolRpc {
        message: String,
    },
    #[fail(display = "Invalid request data - message: {}!", message)]
    InvalidRequestData {
        message: String,
    },
    #[fail(display = "Invalid response data - message: {}!", message)]
    InvalidResponseData {
        message: String,
    },
}

impl From<CallError> for ProtocolRpcError {
    fn from(error: CallError) -> Self {
        match error {
            CallError::FailedToCall { parsed_error_message } => {
                match parsed_error_message {
                    None => ProtocolRpcError::FailedToCallProtocolRpc {
                        message: "unknown".to_string()
                    },
                    Some(message) => {
                        ProtocolRpcError::FailedToCallProtocolRpc {
                            message
                        }
                    }
                }
            }
            CallError::InvalidRequestData { message } => ProtocolRpcError::InvalidRequestData {
                message
            },
            CallError::InvalidResponseData { message } => ProtocolRpcError::InvalidResponseData {
                message
            },
        }
    }
}

#[derive(Serialize, Deserialize, Debug, Clone, PartialEq)]
pub struct ComputePathRequest {
    pub operations: Vec<Vec<OperationHash>>,
}

#[derive(Serialize, Deserialize, Debug, Clone, PartialEq)]
pub struct ComputePathResponse {
    pub operations_hashes_path: Vec<Path>,
}

lazy_static! {
    pub static ref COMPUTE_PATH_REQUEST_ENCODING: Encoding = Encoding::Obj(vec![
            Field::new("operations", Encoding::dynamic(Encoding::list(Encoding::dynamic(Encoding::list(Encoding::Hash(HashType::OperationHash)))))),
    ]);
}

lazy_static! {
    pub static ref COMPUTE_PATH_RESPONSE_ENCODING: Encoding = Encoding::Obj(vec![
            Field::new("operations_hashes_path", Encoding::dynamic(Encoding::list(path_encoding()))),
    ]);
}

impl FfiMessage for ComputePathRequest {
    fn encoding() -> &'static Encoding {
        &COMPUTE_PATH_REQUEST_ENCODING
    }
}

impl FfiMessage for ComputePathResponse {
    fn encoding() -> &'static Encoding {
        &COMPUTE_PATH_RESPONSE_ENCODING
    }
}

#[derive(Serialize, Deserialize, Debug, Fail)]
pub enum ComputePathError {
    #[fail(display = "Path computation failed, message: {}!", message)]
    PathError {
        message: String
    },
    #[fail(display = "Path computation failed, message: {}!", message)]
    InvalidRequestResponseData {
        message: String
    },
}

impl From<CallError> for ComputePathError {
    fn from(error: CallError) -> Self {
        match error {
            CallError::FailedToCall { parsed_error_message } => {
                match parsed_error_message {
                    None => ComputePathError::PathError {
                        message: "unknown".to_string()
                    },
                    Some(message) => {
                        ComputePathError::PathError {
                            message: message.to_string()
                        }
                    }
                }
            }
            CallError::InvalidRequestData { message } => ComputePathError::InvalidRequestResponseData {
                message
            },
            CallError::InvalidResponseData { message } => ComputePathError::InvalidRequestResponseData {
                message
            },
        }
    }
}<|MERGE_RESOLUTION|>--- conflicted
+++ resolved
@@ -19,14 +19,9 @@
 use tezos_encoding::{binary_writer, ser};
 use tezos_encoding::binary_reader::{BinaryReader, BinaryReaderError};
 use tezos_encoding::de::from_value as deserialize_from_value;
-<<<<<<< HEAD
-use tezos_encoding::encoding::{Encoding, Field, HasEncoding, Tag, TagMap};
+use tezos_encoding::encoding::{Encoding, Field, FieldName, HasEncoding, Tag, TagMap, TagVariant};
 use tezos_messages::p2p::encoding::prelude::{BlockHeader, Operation, OperationsForBlocksMessage, Path};
 use tezos_messages::p2p::encoding::operations_for_blocks::path_encoding;
-=======
-use tezos_encoding::encoding::{Encoding, Field, FieldName, HasEncoding, Tag, TagMap, TagVariant};
-use tezos_messages::p2p::encoding::prelude::{BlockHeader, Operation, OperationsForBlocksMessage};
->>>>>>> c60f5923
 
 pub type RustBytes = Vec<u8>;
 
@@ -112,19 +107,11 @@
 
 lazy_static! {
     pub static ref APPLY_BLOCK_REQUEST_ENCODING: Encoding = Encoding::Obj(vec![
-<<<<<<< HEAD
-        Field::new("chain_id", Encoding::Hash(HashType::ChainId)),
-        Field::new("block_header", Encoding::dynamic(BlockHeader::encoding().clone())),
-        Field::new("pred_header", Encoding::dynamic(BlockHeader::encoding().clone())),
-        Field::new("max_operations_ttl", Encoding::Int31),
-        Field::new("operations", Encoding::dynamic(Encoding::list(Encoding::dynamic(Encoding::list(Encoding::dynamic(Operation::encoding().clone())))))),
-=======
         Field::new(FieldName::ChainID, Encoding::Hash(HashType::ChainId)),
-        Field::new(FieldName::BlockHeader, Encoding::dynamic(BlockHeader::encoding())),
-        Field::new(FieldName::PredHeader, Encoding::dynamic(BlockHeader::encoding())),
+        Field::new(FieldName::BlockHeader, Encoding::dynamic(BlockHeader::encoding().clone())),
+        Field::new(FieldName::PredHeader, Encoding::dynamic(BlockHeader::encoding().clone())),
         Field::new(FieldName::MaxOperationsTTL, Encoding::Int31),
-        Field::new(FieldName::Operations, Encoding::dynamic(Encoding::list(Encoding::dynamic(Encoding::list(Encoding::dynamic(Operation::encoding())))))),
->>>>>>> c60f5923
+        Field::new(FieldName::Operations, Encoding::dynamic(Encoding::list(Encoding::dynamic(Encoding::list(Encoding::dynamic(Operation::encoding().clone())))))),
     ]);
 }
 
@@ -212,15 +199,9 @@
 
 lazy_static! {
     pub static ref BEGIN_CONSTRUCTION_REQUEST_ENCODING: Encoding = Encoding::Obj(vec![
-<<<<<<< HEAD
-            Field::new("chain_id", Encoding::Hash(HashType::ChainId)),
-            Field::new("predecessor", Encoding::dynamic(BlockHeader::encoding().clone())),
-            Field::new("protocol_data", Encoding::option(Encoding::list(Encoding::Uint8))),
-=======
             Field::new(FieldName::ChainID, Encoding::Hash(HashType::ChainId)),
-            Field::new(FieldName::Predecessor, Encoding::dynamic(BlockHeader::encoding())),
+            Field::new(FieldName::Predecessor, Encoding::dynamic(BlockHeader::encoding().clone())),
             Field::new(FieldName::ProtocolData, Encoding::option(Encoding::list(Encoding::Uint8))),
->>>>>>> c60f5923
     ]);
 }
 
@@ -238,13 +219,8 @@
 
 lazy_static! {
     pub static ref VALIDATE_OPERATION_REQUEST_ENCODING: Encoding = Encoding::Obj(vec![
-<<<<<<< HEAD
-            Field::new("prevalidator", PREVALIDATOR_WRAPPER_ENCODING.clone()),
-            Field::new("operation", Encoding::dynamic(Operation::encoding().clone())),
-=======
             Field::new(FieldName::Prevalidator, PREVALIDATOR_WRAPPER_ENCODING.clone()),
-            Field::new(FieldName::Operation, Encoding::dynamic(Operation::encoding())),
->>>>>>> c60f5923
+            Field::new(FieldName::Operation, Encoding::dynamic(Operation::encoding().clone())),
     ]);
 }
 
@@ -852,22 +828,7 @@
 
 lazy_static! {
     pub static ref PROTOCOL_JSON_RPC_REQUEST_ENCODING: Encoding = Encoding::Obj(vec![
-<<<<<<< HEAD
-            Field::new("block_header", Encoding::dynamic(BlockHeader::encoding().clone())),
-            Field::new("chain_arg", Encoding::String),
-            Field::new("chain_id", Encoding::Hash(HashType::ChainId)),
-            Field::new("request", JSON_RPC_REQUEST_ENCODING.clone()),
-            Field::new("ffi_service", Encoding::Tags(
-                    size_of::<u16>(),
-                    TagMap::new(vec![
-                        Tag::new(0, "HelpersRunOperation", Encoding::Unit),
-                        Tag::new(1, "HelpersPreapplyOperations", Encoding::Unit),
-                        Tag::new(2, "HelpersPreapplyBlock", Encoding::Unit),
-                        Tag::new(3, "HelpersCurrentLevel", Encoding::Unit),
-                        Tag::new(4, "DelegatesMinimalValidTime", Encoding::Unit),
-                        Tag::new(5, "LiveBlocks", Encoding::Unit),
-=======
-            Field::new(FieldName::BlockHeader, Encoding::dynamic(BlockHeader::encoding())),
+            Field::new(FieldName::BlockHeader, Encoding::dynamic(BlockHeader::encoding().clone())),
             Field::new(FieldName::ChainArg, Encoding::String),
             Field::new(FieldName::ChainID, Encoding::Hash(HashType::ChainId)),
             Field::new(FieldName::Request, JSON_RPC_REQUEST_ENCODING.clone()),
@@ -877,7 +838,9 @@
                         Tag::new(0, TagVariant::HelpersRunOperation, Encoding::Unit),
                         Tag::new(1, TagVariant::HelpersPreapplyOperations, Encoding::Unit),
                         Tag::new(2, TagVariant::HelpersPreapplyBlock, Encoding::Unit),
->>>>>>> c60f5923
+                        Tag::new(3, TagVariant::HelpersCurrentLevel, Encoding::Unit),
+                        Tag::new(4, TagVariant::DelegatesMinimalValidTime, Encoding::Unit),
+                        Tag::new(5, TagVariant::LiveBlocks, Encoding::Unit),
                     ]),
                 )
             ),
@@ -943,13 +906,13 @@
 
 lazy_static! {
     pub static ref COMPUTE_PATH_REQUEST_ENCODING: Encoding = Encoding::Obj(vec![
-            Field::new("operations", Encoding::dynamic(Encoding::list(Encoding::dynamic(Encoding::list(Encoding::Hash(HashType::OperationHash)))))),
+            Field::new(FieldName::Operations, Encoding::dynamic(Encoding::list(Encoding::dynamic(Encoding::list(Encoding::Hash(HashType::OperationHash)))))),
     ]);
 }
 
 lazy_static! {
     pub static ref COMPUTE_PATH_RESPONSE_ENCODING: Encoding = Encoding::Obj(vec![
-            Field::new("operations_hashes_path", Encoding::dynamic(Encoding::list(path_encoding()))),
+            Field::new(FieldName::OperationHashesPath, Encoding::dynamic(Encoding::list(path_encoding()))),
     ]);
 }
 
