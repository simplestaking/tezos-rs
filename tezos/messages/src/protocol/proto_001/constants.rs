--- conflicted
+++ resolved
@@ -6,12 +6,8 @@
 use serde::{Deserialize, Serialize};
 
 use tezos_encoding::{
-<<<<<<< HEAD
-    encoding::{Encoding, Field, HasEncoding},
+    encoding::{Encoding, Field, FieldName, HasEncoding},
     has_encoding,
-=======
-    encoding::{Encoding, Field, FieldName, HasEncoding},
->>>>>>> c60f5923
     types::BigInt,
 };
 
