{
  // Use IntelliSense to learn about possible attributes.
  // Hover to view descriptions of existing attributes.
  // For more information, visit: https://go.microsoft.com/fwlink/?linkid=830387
  "version": "0.2.0",
  "configurations": [

    {
      "name": "(gdb) Launch",
      "type": "cppdbg",
      "request": "launch",
      "program": "${workspaceFolder}/target/debug/light-node",
<<<<<<< HEAD
      "args": ["--config-file", "./etc/tezedge/tezedge.config"],
      "stopAtEntry": false,
      "cwd": "${workspaceFolder}/light_node",
      "environment": [{"name": "LD_LIBRARY_PATH", "value": "../tezos/interop/lib_tezos/artifacts"}, {"name": "RUST_BACKTRACE", "value": "1"}],
=======
      "args": ["-d", "/tmp/tezedge", "-B", "/tmp/tezedge", "--network", "babylonnet", "--protocol-runner", "../target/debug/protocol-runner"],
      "stopAtEntry": false,
      "cwd": "${workspaceFolder}/light_node",
      "environment": [{"name": "LD_LIBRARY_PATH", "value": "../tezos/interop/lib_tezos/artifacts"}],
>>>>>>> 3c498d91
      "externalConsole": false,
      "MIMode": "gdb",
      "setupCommands": [
        {
          "description": "Enable pretty-printing for gdb",
          "text": "-enable-pretty-printing",
          "ignoreFailures": true
        }
      ]
    },
    {
      "name": "(lldbg) Launch",
      "type": "lldb",
      "request": "launch",
      "program": "${workspaceFolder}/target/debug/light-node",
      "args": [],
      "cwd": "${workspaceFolder}/light_node",
    }
  ]
}<|MERGE_RESOLUTION|>--- conflicted
+++ resolved
@@ -10,17 +10,10 @@
       "type": "cppdbg",
       "request": "launch",
       "program": "${workspaceFolder}/target/debug/light-node",
-<<<<<<< HEAD
       "args": ["--config-file", "./etc/tezedge/tezedge.config"],
       "stopAtEntry": false,
       "cwd": "${workspaceFolder}/light_node",
       "environment": [{"name": "LD_LIBRARY_PATH", "value": "../tezos/interop/lib_tezos/artifacts"}, {"name": "RUST_BACKTRACE", "value": "1"}],
-=======
-      "args": ["-d", "/tmp/tezedge", "-B", "/tmp/tezedge", "--network", "babylonnet", "--protocol-runner", "../target/debug/protocol-runner"],
-      "stopAtEntry": false,
-      "cwd": "${workspaceFolder}/light_node",
-      "environment": [{"name": "LD_LIBRARY_PATH", "value": "../tezos/interop/lib_tezos/artifacts"}],
->>>>>>> 3c498d91
       "externalConsole": false,
       "MIMode": "gdb",
       "setupCommands": [
